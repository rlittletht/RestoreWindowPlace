﻿using System.Collections.Generic;
using System.Drawing;
using System.Windows;
using System.Windows.Interop;

namespace RestoreWindowPlace
{
    /// <summary>
    /// Save size and position of window to file
    /// </summary>
    public class WindowPlace
    {
        private readonly XmlSettingManager<Dictionary<string, Rectangle>> configXml;
        private Dictionary<string, Rectangle> windowPlaces;

        /// <summary>
        /// Save size and position of window to file
        /// </summary>
        /// <param name="filePath">Name or path of XML file to save</param>
        public WindowPlace(string filePath)
        {
            this.configXml = new XmlSettingManager<Dictionary<string, Rectangle>>(filePath);
            this.Load();
        }

        /// <summary>
        /// Save setting file
        /// </summary>
        public void Save()
        {
            if (this.windowPlaces != null)
            {
                this.configXml.SaveXml(this.windowPlaces);
            }
        }

        /// <summary>
        /// Load setting file
        /// </summary>
        public void Load()
        {
            this.windowPlaces = this.LoadInner();
        }
        private Dictionary<string, Rectangle> LoadInner()
        {
            try
            {
                return this.configXml.LoadXml();
            }
            catch
            {
            }
            return new Dictionary<string, Rectangle>();
        }

        /// <summary>
        /// Restore size and position
        /// </summary>
        /// <param name="window"></param>
        /// <param name="key"></param>
        public void Restore(Window window, string key)
        {
            if (this.windowPlaces.TryGetValue(key, out var place))
            {
                WindowRelocate.Relocate(new WindowInteropHelper(window).Handle, place);
            }
        }

        /// <summary>
        /// Restore only position
        /// </summary>
        /// <param name="window"></param>
        /// <param name="key"></param>
        public void RestorePosition(Window window, string key)
        {
            if (this.windowPlaces.TryGetValue(key, out var place))
            {
                WindowRelocate.Relocate(new WindowInteropHelper(window).Handle, place.Left, place.Top);
            }
        }

        /// <summary>
        /// Store size and position
        /// </summary>
        /// <param name="window"></param>
        /// <param name="key"></param>
        public void Store(Window window, string key)
        {
            this.windowPlaces[key] = WindowRelocate.GetPlace(new WindowInteropHelper(window).Handle);
        }


        /// <summary>
        /// Register the event that store/restore size and position of Window automatically
        /// using unique ID
        /// </summary>
        /// <param name="window">target window</param>
        /// <param name="windowId">Unique ID associated with the window</param>
        public void Register(Window window, string windowId)
        {
            window.SourceInitialized += (o, e) => this.Restore(window, windowId);
            window.Closing += (o, e) =>
            {
                if (!e.Cancel)
                {
                    this.Store(window, windowId);
                }
            };
        }

        /// <summary>
        /// Register the event that store/restore size and position of Window automatically
        /// using the name of the type extends Window class
        /// </summary>
        /// <param name="window">target window</param>
        public void Register<T>(T window) where T : Window
        {
            Register(window, typeof(T).Name);
        }

        /// <summary>
<<<<<<< HEAD
        /// Register the event that store/restore position of Window automatically
        /// using unique ID
        /// </summary>
        /// <param name="window">target window</param>
        /// <param name="windowId">Unique ID associated with the window</param>
        /// <remarks>The size of the window is not restored.</remarks>
        public void RegisterPositionOnly(Window window, string windowId)
        {
            window.SourceInitialized += (o, e) => this.RestorePosition(window, windowId);
            window.Closing += (o, e) =>
            {
                if (!e.Cancel)
                {
                    this.Store(window, windowId);
                }
            };
        }

        /// <summary>
        /// Register the event that store/restore position of Window automatically
        /// using the name of the type extends Window class
        /// </summary>
        /// <param name="window">target window</param>
        /// <remarks>The size of the window is not restored.</remarks>
        public void RegisterPositionOnly<T>(T window) where T : Window
        {
            RegisterPositionOnly(window, typeof(T).Name);
        }
=======
        /// Checks if key is registered.
        /// </summary>
        /// <param name="window"></param>
        /// <param name="key"></param>
        public bool IsRegistered(string key)
        {
            return this.windowPlaces.TryGetValue(key, out _);
        }

>>>>>>> b84dda34
    }
}<|MERGE_RESOLUTION|>--- conflicted
+++ resolved
@@ -119,7 +119,6 @@
         }
 
         /// <summary>
-<<<<<<< HEAD
         /// Register the event that store/restore position of Window automatically
         /// using unique ID
         /// </summary>
@@ -148,7 +147,6 @@
         {
             RegisterPositionOnly(window, typeof(T).Name);
         }
-=======
         /// Checks if key is registered.
         /// </summary>
         /// <param name="window"></param>
@@ -158,6 +156,5 @@
             return this.windowPlaces.TryGetValue(key, out _);
         }
 
->>>>>>> b84dda34
     }
 }